--- conflicted
+++ resolved
@@ -64,11 +64,6 @@
             
             # Create transaction and add to current block
             tx = Transaction(sender_address, receiver_address, amount)
-<<<<<<< HEAD
-            current_block = Block()
-            current_block.add_transaction(tx)
-            self.blockchain.add_block(current_block)
-=======
             try:
                 self.current_block.add_transaction(tx)
                 # If block is full (3 transactions), add it to blockchain and create new block
@@ -83,7 +78,6 @@
                 # Add transaction to new block
                 self.current_block.add_transaction(tx)
                 return True
->>>>>>> 9e4ca47e
             
         except Exception as e:
             raise Exception(f"Failed to send money: {str(e)}")
